--- conflicted
+++ resolved
@@ -141,8 +141,7 @@
             loss=CrossEntropyLoss(),
         )
         with self.assertRaises(TrainingApproachLossMismatchError):
-<<<<<<< HEAD
-            NaNTrainingLoop(model=model, patience=2)
+            NaNTrainingLoop(model=model, patience=2, automatic_memory_optimization=False)
 
     # Add docu
     def test_lcwa_checkpoints(self):
@@ -237,7 +236,4 @@
             checkpoint_frequency=0,
         )
 
-        self.assertEqual(losses, losses_2)
-=======
-            NaNTrainingLoop(model=model, patience=2, automatic_memory_optimization=False)
->>>>>>> 9191dbbb
+        self.assertEqual(losses, losses_2)